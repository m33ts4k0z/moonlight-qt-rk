<?xml version="1.0" encoding="utf-8"?>
<!DOCTYPE TS>
<TS version="2.1" language="de_DE" sourcelanguage="en_GB">
<context>
    <name>AppView</name>
    <message>
        <location filename="../gui/AppView.qml" line="144"/>
        <location filename="../gui/AppView.qml" line="298"/>
        <source>Resume Game</source>
        <translation>App fortsetzen</translation>
    </message>
    <message>
        <location filename="../gui/AppView.qml" line="170"/>
        <location filename="../gui/AppView.qml" line="303"/>
        <source>Quit Game</source>
        <translation>App beenden</translation>
    </message>
    <message>
        <location filename="../gui/AppView.qml" line="298"/>
        <source>Launch Game</source>
        <translation>App starten</translation>
    </message>
    <message>
        <location filename="../gui/AppView.qml" line="311"/>
        <source>Direct Launch</source>
        <translation>Autostart</translation>
    </message>
    <message>
        <location filename="../gui/AppView.qml" line="315"/>
        <source>Launch this app immediately when the host is selected, bypassing the app selection grid.</source>
        <translation>Starte diese App sofort nachdem dieser Host ausgewählt wurde und überspringe die Appauswahl.</translation>
    </message>
    <message>
        <location filename="../gui/AppView.qml" line="324"/>
        <source>Hide Game</source>
        <translation>App ausblenden</translation>
    </message>
    <message>
        <location filename="../gui/AppView.qml" line="328"/>
        <source>Hide this game from the app grid. To access hidden games, right-click on the host and choose %1.</source>
        <translation>Blende diese App in der Appauswahl aus. Um ausgeblendete Apps wieder anzuzeigen, rechsklicke auf den Host und wähle %1.</translation>
    </message>
    <message>
        <location filename="../gui/AppView.qml" line="328"/>
        <source>View All Apps</source>
        <translation>Zeige alle Apps</translation>
    </message>
    <message>
        <location filename="../gui/AppView.qml" line="343"/>
        <source>Are you sure you want to quit %1? Any unsaved progress will be lost.</source>
        <translation>Bist du sicher, dass du &apos;%1&apos; beenden willst? Nicht gespeicherte Fortschritte gehen dabei verloren.</translation>
    </message>
</context>
<context>
    <name>CliQuitStreamSegue</name>
    <message>
        <location filename="../gui/CliQuitStreamSegue.qml" line="9"/>
        <source>Establishing connection to PC...</source>
        <translation>Verbindung zum Host wird aufgebaut...</translation>
    </message>
    <message>
        <location filename="../gui/CliQuitStreamSegue.qml" line="13"/>
        <source>Quitting app...</source>
        <translation>App wird beendet...</translation>
    </message>
</context>
<context>
    <name>CliStartStreamSegue</name>
    <message>
        <location filename="../gui/CliStartStreamSegue.qml" line="9"/>
        <source>Establishing connection to PC...</source>
        <translation>Verbindung zum Host wird aufgebaut...</translation>
    </message>
    <message>
        <location filename="../gui/CliStartStreamSegue.qml" line="13"/>
        <source>Loading app list...</source>
        <translation>Appauswahl wird geladen...</translation>
    </message>
    <message>
        <location filename="../gui/CliStartStreamSegue.qml" line="81"/>
        <source>Are you sure you want to quit %1? Any unsaved progress will be lost.</source>
        <translation>Bist du sicher, dass du %1 beenden willst? Nicht gespeicherte Fortschritte gehen dabei verloren.</translation>
    </message>
</context>
<context>
    <name>GamepadMapper</name>
    <message>
        <location filename="../gui/GamepadMapper.qml" line="4"/>
        <source>Gamepad Mapping</source>
        <translation>Controller Tastenbelegung</translation>
    </message>
</context>
<context>
    <name>NvHTTP</name>
    <message>
        <location filename="../backend/nvhttp.cpp" line="378"/>
        <source>Missing audio capture device. Reinstalling GeForce Experience should resolve this error.</source>
        <translation>Audioaufnahmegerät fehlt. Eine Neuinstallation von GeForece Experience sollte diesen Fehler beheben.</translation>
    </message>
</context>
<context>
    <name>PcView</name>
    <message>
        <location filename="../gui/PcView.qml" line="20"/>
        <source>Computers</source>
        <translation>Hosts</translation>
    </message>
    <message>
        <location filename="../gui/PcView.qml" line="67"/>
        <source>Unable to connect to the specified PC.</source>
        <translation>Verbindung zum PC fehlgeschlagen.</translation>
    </message>
    <message>
        <location filename="../gui/PcView.qml" line="70"/>
        <source>This PC&apos;s Internet connection is blocking Moonlight. Streaming over the Internet may not work while connected to this network.</source>
        <translation>Die Internetverbindung dieses Hosts blockiert Moonlight. Solange eine Verbindung mit diesem Netzwerk besteht, wird das Streamen übers Internet möglicherweise nicht funktionieren.</translation>
    </message>
    <message>
        <location filename="../gui/PcView.qml" line="73"/>
        <source>Click the Help button for possible solutions.</source>
        <translation>Drücke den Hilfe Knopf für mögliche Lösungen.</translation>
    </message>
    <message>
        <source>Searching for PCs with NVIDIA GameStream enabled...</source>
        <translation type="vanished">Suche nach Hosts mit aktivierten NVIDIA GameStream</translation>
    </message>
    <message>
        <location filename="../gui/PcView.qml" line="103"/>
        <source>Automatic PC discovery is disabled. Add your PC manually.</source>
        <translation>Automatische Hostssuche ist deaktiviert. Füge deinen Host manuell hinzu.</translation>
    </message>
    <message>
        <source>View Apps</source>
        <translation type="vanished">Apps anzeigen</translation>
    </message>
    <message>
        <source>View Hidden Apps</source>
        <translation type="vanished">Ausgeblendete Apps anzeigen</translation>
    </message>
    <message>
        <location filename="../gui/PcView.qml" line="187"/>
        <source>Wake PC</source>
        <translation>Host aufwecken</translation>
    </message>
    <message>
        <location filename="../gui/PcView.qml" line="193"/>
        <source>Test Network</source>
        <translation>Netzwerk testen</translation>
    </message>
    <message>
        <location filename="../gui/PcView.qml" line="202"/>
        <source>Rename PC</source>
        <translation>Host umbenennen</translation>
    </message>
    <message>
        <location filename="../gui/PcView.qml" line="211"/>
        <source>Delete PC</source>
        <translation>Host entfernen</translation>
    </message>
    <message>
        <location filename="../gui/PcView.qml" line="224"/>
        <source>The version of GeForce Experience on %1 is not supported by this build of Moonlight. You must update Moonlight to stream from %1.</source>
        <translation>Diese Version von GeForce Experience auf %1 wird nicht von Moonlight unterstützt. Du musst Moonlight aktualisieren um von %1 zu streamen.</translation>
    </message>
    <message>
        <location filename="../gui/PcView.qml" line="247"/>
        <source>You cannot pair while a previous session is still running on the host PC. Quit any running games or reboot the host PC, then try pairing again.</source>
        <translation>Solange eine vorherige Session auf dem Host läuft, kannst du nicht koppeln. Beende alle laufenden Apps oder starte den Host neu. Dann probiere das Koppeln erneut.</translation>
    </message>
    <message>
        <location filename="../gui/PcView.qml" line="302"/>
        <source>Please enter %1 on your GameStream PC. This dialog will close when pairing is completed.</source>
        <translation>Bitte gebe %1 auf deinem Host ein. Diese Nachricht wird nach dem Koppeln automatisch geschlossen.</translation>
    </message>
    <message>
        <location filename="../gui/PcView.qml" line="313"/>
        <source>Are you sure you want to remove this PC?</source>
        <translation>Bist du sicher, dass du diesen Host entfernen möchtest?</translation>
    </message>
    <message>
        <location filename="../gui/PcView.qml" line="330"/>
        <source>Moonlight is testing your network connection to determine if NVIDIA GameStream is blocked.</source>
        <translation>Moonlight testet nun dein Netzwerk um herauszufinden, ob NVIDIA GameStream blockiert ist.</translation>
    </message>
    <message>
        <location filename="../gui/PcView.qml" line="330"/>
        <source>This may take a few seconds…</source>
        <translation>Dies dauert ein paar Sekunden…</translation>
    </message>
    <message>
        <location filename="../gui/PcView.qml" line="341"/>
        <source>This network does not appear to be blocking Moonlight. If you still have trouble connecting, check your PC&apos;s firewall settings.</source>
        <translation>Dieses Netzwerk scheint Moonlight nicht zu blocken. Wenn du trotzdem Probleme beim verbinden hast, prüfe die Firewall deines Hosts.</translation>
    </message>
    <message>
        <location filename="../gui/PcView.qml" line="341"/>
        <source>If you are trying to stream over the Internet, install the Moonlight Internet Hosting Tool on your gaming PC and run the included Internet Streaming Tester to check your gaming PC&apos;s Internet connection.</source>
        <translation>Wenn du versuchst übers Internet zu streamen, installiere das Moonlight Internet Hosting Tool auf deinem Host und starte das dort enthaltene Internet Streaming Tester Tool um deine Host Internetverbindung zu prüfen.</translation>
    </message>
    <message>
        <location filename="../gui/PcView.qml" line="345"/>
        <source>Your PC&apos;s current network connection seems to be blocking Moonlight. Streaming over the Internet may not work while connected to this network.</source>
        <translation>Die Internetverbindung dieses Hosts blockiert Moonlight. Solange eine Verbindung mit diesem Netzwerk besteht, wird das Streamen übers Internet möglicherweise nicht funktionieren.</translation>
    </message>
    <message>
        <location filename="../gui/PcView.qml" line="345"/>
        <source>The following network ports were blocked:</source>
        <translation>Die folgenden Netzwerkports sind gesperrt:</translation>
    </message>
    <message>
        <location filename="../gui/PcView.qml" line="337"/>
        <source>The network test could not be performed because none of Moonlight&apos;s connection testing servers were reachable from this PC. Check your Internet connection or try again later.</source>
        <translation>Der Netzwerktest von diesem Host konnte nicht ausgeführt werden, da keine Verbindung zu den Testservern von Moonlight aufgebaut werden konnte. Prüfe deine Internetverbindung oder versuche es später nocheinmal.</translation>
    </message>
    <message>
        <location filename="../gui/PcView.qml" line="102"/>
        <source>Searching for PCs on your local network with NVIDIA GameStream enabled...</source>
        <translation>Suche nach Hosts in deinem lokalem Netzwerk mit aktivierten NVIDIA GameStream...</translation>
    </message>
    <message>
        <location filename="../gui/PcView.qml" line="171"/>
        <source>PC Status: %1</source>
        <translation>Host Status: %1</translation>
    </message>
    <message>
        <location filename="../gui/PcView.qml" line="171"/>
        <source>Online</source>
        <translation>Online</translation>
    </message>
    <message>
        <location filename="../gui/PcView.qml" line="171"/>
        <source>Offline</source>
        <translation>Offline</translation>
    </message>
    <message>
        <location filename="../gui/PcView.qml" line="177"/>
        <source>View All Apps</source>
        <translation>Zeige alle Apps</translation>
    </message>
    <message>
        <location filename="../gui/PcView.qml" line="357"/>
        <source>Enter the new name for this PC:</source>
        <translation>Gebe einen neuen Namen für diesen Host ein:</translation>
    </message>
</context>
<context>
    <name>PendingQuitTask</name>
    <message>
        <location filename="../backend/computermanager.cpp" line="540"/>
        <source>The running game wasn&apos;t started by this PC. You must quit the game on the host PC manually or use the device that originally started the game.</source>
        <translation>Die laufende App wurde von einem anderem PC gestartet. Beende die App auf dem Host manuell oder vom PC welcher die App gestartet hat.</translation>
    </message>
</context>
<context>
    <name>QObject</name>
    <message>
        <location filename="../cli/quitstream.cpp" line="76"/>
        <location filename="../cli/startstream.cpp" line="133"/>
        <source>Failed to connect to %1</source>
        <translation>Verbindung zu %1 fehlgeschlagen</translation>
    </message>
    <message>
        <location filename="../cli/quitstream.cpp" line="88"/>
        <location filename="../cli/startstream.cpp" line="89"/>
        <source>Computer %1 has not been paired. Please open Moonlight to pair before streaming.</source>
        <translation>Host %1 wurde noch nicht gekoppelt. Bitte öffne Moonlight zum koppeln.</translation>
    </message>
    <message>
        <location filename="../cli/quitstream.cpp" line="102"/>
        <location filename="../cli/startstream.cpp" line="126"/>
        <source>Quitting app failed, reason: %1</source>
        <translation>App konnte aus folgendem Grund nicht beendet werden: %1</translation>
    </message>
    <message>
        <location filename="../cli/startstream.cpp" line="137"/>
        <source>Failed to find application %1</source>
        <translation>App %1 konnte nicht gefunden werden</translation>
    </message>
</context>
<context>
    <name>QuitSegue</name>
    <message>
        <location filename="../gui/QuitSegue.qml" line="12"/>
        <source>Quitting %1...</source>
        <translation>Beende %1...</translation>
    </message>
</context>
<context>
    <name>Session</name>
    <message>
        <source>No video received from host. Check the host PC&apos;s firewall and port forwarding rules.</source>
        <translation type="vanished">Kein Videosignal vom Host empfangen. Prüfe die Host Firewall und Portweiterleitungsregeln.</translation>
    </message>
    <message>
        <location filename="../streaming/session.cpp" line="90"/>
        <source>No video received from host.</source>
        <translation>Kein Video vom Host empfangen.</translation>
    </message>
    <message>
        <location filename="../streaming/session.cpp" line="91"/>
        <source>Check your firewall and port forwarding rules for port(s): %1</source>
        <translation>Prüfe die Host Firewall und Portweiterleitungsregeln für die Ports: %1</translation>
    </message>
    <message>
        <location filename="../streaming/session.cpp" line="96"/>
        <source>Your network connection isn&apos;t performing well. Reduce your video bitrate setting or try a faster connection.</source>
        <translation>Deine Netzwerkverbindung ist nicht gut genug. Reduziere die Video Bitrate oder wechsel zu einer schnelleren Vebrindung.</translation>
    </message>
    <message>
        <location filename="../streaming/session.cpp" line="101"/>
        <source>Something went wrong on your host PC when starting the stream.</source>
        <translation>Auf deinem Host ist etwas beim Starten vom Stream schiefgelaufen.</translation>
    </message>
    <message>
        <location filename="../streaming/session.cpp" line="102"/>
        <source>Make sure you don&apos;t have any DRM-protected content open on your host PC. You can also try restarting your host PC.</source>
        <translation>Stelle sicher, dass du keine DRM-geschützen Inhalte auf deinem Host geöffnet hast. Du kannst auch einen Neustart des Hosts probieren.</translation>
    </message>
    <message>
        <location filename="../streaming/session.cpp" line="103"/>
        <source>If the issue persists, try reinstalling your GPU drivers and GeForce Experience.</source>
        <translation>Wenn das Problem bestehen bleibt, versuche es mit einer Neuinstallation des Grafikkartentreibers und GeFore Experience.</translation>
    </message>
    <message>
        <location filename="../streaming/session.cpp" line="108"/>
        <source>Connection terminated</source>
        <translation>Verbindung getrennt</translation>
    </message>
    <message>
        <location filename="../streaming/session.cpp" line="669"/>
        <source>The version of GeForce Experience on %1 is not supported by this build of Moonlight. You must update Moonlight to stream from %1.</source>
        <translation>Diese Version von GeForce Experience auf %1 wird von diesem Build von Moonlight nicht unterstützt. Du musst Moonlight aktualisieren, um von %1 zu streamen.</translation>
    </message>
    <message>
        <location filename="../streaming/session.cpp" line="674"/>
        <source>Your selection to enable remote desktop mouse mode may cause problems in games.</source>
        <translation>Die Auswahl des Remote Desktop Maus Modus kann in Spielen zu Problemen führen.</translation>
    </message>
    <message>
        <location filename="../streaming/session.cpp" line="679"/>
        <source>HDR is not supported with software decoding.</source>
        <translation>HDR wird nicht von Software Dekodierung unterstützt.</translation>
    </message>
    <message>
        <location filename="../streaming/session.cpp" line="683"/>
        <source>Your settings selection to force software decoding may cause poor streaming performance.</source>
        <translation>Software Dekodierung kann zu schlecher streaming Leitung führen.</translation>
    </message>
    <message>
        <location filename="../streaming/session.cpp" line="688"/>
        <source>Using unsupported FPS options may cause stuttering or lag.</source>
        <translation>Nicht unterstützte FPS Optionen können stottern verursachen.</translation>
    </message>
    <message>
        <location filename="../streaming/session.cpp" line="691"/>
        <source>V-sync will be disabled when streaming at a higher frame rate than the display.</source>
        <translation>V-Sync wird deaktiviert wenn mit einer höheren Framerate als der des Display gestreamt wird.</translation>
    </message>
    <message>
        <location filename="../streaming/session.cpp" line="718"/>
        <source>Using software decoding due to your selection to force HEVC without GPU support. This may cause poor streaming performance.</source>
        <translation>Da deine Grafikkarte kein HEVC Decodierung unterstützt wird Software Dekodierung benutzt. Die kann zu einer schlechten streaming Leistung führen.</translation>
    </message>
    <message>
        <source>This PC&apos;s GPU doesn&apos;t support HEVC decoding.</source>
        <translation type="vanished">Die Grafikkarte deines PC&apos;s unterstützt keine HEVC Dekodierung.</translation>
    </message>
    <message>
        <location filename="../streaming/session.cpp" line="701"/>
        <source>Your host PC GPU doesn&apos;t support HEVC. A GeForce GTX 900-series (Maxwell) or later GPU is required for HEVC streaming.</source>
        <translation>Die Grafikkarte deines Host&apos;s unterstützt kein HEVC. Es wird mindestens eine GeForce GTX 900-Series (Maxwell) oder neuer benötigt.</translation>
    </message>
    <message>
        <location filename="../streaming/session.cpp" line="732"/>
        <source>Using software decoding due to your selection to force H.264 without GPU support. This may cause poor streaming performance.</source>
        <translation type="unfinished">Verwendung von Software-Decodierung aufgrund deiner Auswahl, H.264 ohne GPU-Unterstützung zu erzwingen. Dies kann zu einer schlechten Streaming-Leistung führen.</translation>
    </message>
    <message>
        <location filename="../streaming/session.cpp" line="742"/>
        <source>Your host PC and client PC don&apos;t support the same video codecs. This may cause poor streaming performance.</source>
        <translation>Dein Host-PC und dein Client-PC unterstützen nicht die gleichen Videocodecs. Dies kann zu einer schlechten Streaming-Leistung führen.</translation>
    </message>
    <message>
        <location filename="../streaming/session.cpp" line="745"/>
        <source>Your client GPU doesn&apos;t support H.264 decoding. This may cause poor streaming performance.</source>
        <translation>Deine Client-GPU unterstützt die H.264-Dekodierung nicht. Dies kann zu einer schlechten Streaming-Leistung führen.</translation>
    </message>
    <message>
        <source>%1 doesn&apos;t support HDR10.</source>
        <translation type="vanished">%1 unterstützt kein HDR10.</translation>
    </message>
    <message>
        <location filename="../streaming/session.cpp" line="756"/>
        <source>Your host PC GPU doesn&apos;t support HDR streaming. A GeForce GTX 1000-series (Pascal) or later GPU is required for HDR streaming.</source>
        <translation>Die Grafikkarte deines Host&apos;s unterstützt kein HDR. Es wird mindestens eine GeForce GTX 1000-Series (Pascal) oder neuer benötigt.</translation>
    </message>
    <message>
        <location filename="../streaming/session.cpp" line="765"/>
        <source>This PC&apos;s GPU doesn&apos;t support HEVC Main10 decoding for HDR streaming.</source>
        <translation>Die Grafikkarte deines PC&apos;s unterstützt keine HEVC Main10 Dekodierung für HDR streaming.</translation>
    </message>
    <message>
        <location filename="../streaming/session.cpp" line="778"/>
        <source>GeForce Experience 3.0 or higher is required for 4K streaming.</source>
        <translation>Für 4K Streaming wird mindestens GeForce Experience 3.0 benötigt.</translation>
    </message>
    <message>
        <location filename="../streaming/session.cpp" line="793"/>
        <source>Your selected surround sound setting is not supported by the current audio device.</source>
        <translation>Deine ausgewählte Surround Sound Einstellung wird von dem momentanen Audiogerät nicht untertützt.</translation>
    </message>
    <message>
        <location filename="../streaming/session.cpp" line="800"/>
        <source>Failed to open audio device. Audio will be unavailable during this session.</source>
        <translation>Zugriff auf das Audiogerät fehlgeschlagen. Es wird kein Ton für diese Session verfügbar sein.</translation>
    </message>
    <message>
        <location filename="../streaming/session.cpp" line="805"/>
        <source>An attached gamepad has no mapping and won&apos;t be usable. Visit the Moonlight help to resolve this.</source>
        <translation>Ein angeschlossener Controller hat keine Tastenbelegung und ist somit nicht nutzbar. Besuche die Moonlight Hilfe um dies zu lösen.</translation>
    </message>
    <message>
        <location filename="../streaming/session.cpp" line="813"/>
        <source>Your host PC&apos;s GPU doesn&apos;t support streaming video resolutions over 4K.</source>
        <translation>Die Grafikkarte deines Host&apos;s unterstüzt keine Videoauflösung über 4K zum Streamen.</translation>
    </message>
    <message>
        <location filename="../streaming/session.cpp" line="817"/>
        <source>Video resolutions over 4K are only supported by the HEVC codec.</source>
        <translation>Videoauflösungen über 4K sind nur mit dem HEVC Codec Verfügbar.</translation>
    </message>
    <message>
        <location filename="../streaming/session.cpp" line="831"/>
        <source>Your selection to force hardware decoding cannot be satisfied due to missing hardware decoding support on this PC&apos;s GPU.</source>
        <translation>Erzwungene Hardware Dekodierung kann nicht ausgewählt werden, da der PC keine Hardware Decodierung unterstützt.</translation>
    </message>
    <message>
        <location filename="../streaming/session.cpp" line="834"/>
        <source>Your codec selection and force hardware decoding setting are not compatible. This PC&apos;s GPU lacks support for decoding your chosen codec.</source>
        <translation>Erzwungene Hardware Dekodierung ist nicht mit deinem ausgewähltem Codec kompatibel, da die Grafikkarte deines PC&apos;s den ausgewählen Codec nicht unterstützt.</translation>
    </message>
    <message>
        <location filename="../streaming/session.cpp" line="1164"/>
        <source>GeForce Experience returned error: %1</source>
        <translation>GeForce Experience hat einen Fehler gemeldet: %1</translation>
    </message>
    <message>
        <location filename="../streaming/session.cpp" line="1679"/>
        <source>Unable to initialize video decoder. Please check your streaming settings and try again.</source>
        <translation>Video Decoder konnte nicht initialisiert werden. Bitte prüfe deine Streaming Einstellungen und versuche es erneut.</translation>
    </message>
</context>
<context>
    <name>SettingsView</name>
    <message>
        <location filename="../gui/SettingsView.qml" line="12"/>
        <source>Settings</source>
        <translation>Einstellungen</translation>
    </message>
    <message>
        <location filename="../gui/SettingsView.qml" line="70"/>
        <source>Resolution and FPS</source>
        <translation>Auflösung und FPS</translation>
    </message>
    <message>
        <location filename="../gui/SettingsView.qml" line="78"/>
        <source>Setting values too high for your PC or network connection may cause lag, stuttering, or errors.</source>
        <translation>Zu hohe Werte für deinen PC oder dein Netzwerk können Lags oder Fehler verursachen.</translation>
    </message>
    <message>
        <location filename="../gui/SettingsView.qml" line="60"/>
        <source>Basic Settings</source>
        <translation>Basis Einstellungen</translation>
    </message>
    <message>
        <location filename="../gui/SettingsView.qml" line="209"/>
        <source>720p</source>
        <translation>720p</translation>
    </message>
    <message>
        <location filename="../gui/SettingsView.qml" line="215"/>
        <source>1080p</source>
        <translation>1080p</translation>
    </message>
    <message>
        <location filename="../gui/SettingsView.qml" line="221"/>
        <source>1440p</source>
        <translation>1440p</translation>
    </message>
    <message>
        <location filename="../gui/SettingsView.qml" line="227"/>
        <source>4K</source>
        <translation>4K</translation>
    </message>
    <message>
        <location filename="../gui/SettingsView.qml" line="331"/>
        <source>Custom resolutions are not officially supported by GeForce Experience, so it will not set your host display resolution. You will need to set it manually while in game.</source>
        <translation>Benutzerdefinierte Auflösungen sind offiziell nicht von GeForce Experience unterstützt, daher wird es deine Host Auflösung nicht setzen. Du musst es manuell während des Streams setzen.</translation>
    </message>
    <message>
        <location filename="../gui/SettingsView.qml" line="332"/>
        <source>Resolutions that are not supported by your client or host PC may cause streaming errors.</source>
        <translation>Auflösung die nicht von deinem Host oder Client unterstützt sind, können zu Fehlern beim Streamen führen.</translation>
    </message>
    <message>
        <location filename="../gui/SettingsView.qml" line="338"/>
        <source>Enter a custom resolution:</source>
        <translation>Benutzerdefinierte Auflösung:</translation>
    </message>
    <message>
        <location filename="../gui/SettingsView.qml" line="406"/>
        <location filename="../gui/SettingsView.qml" line="407"/>
        <location filename="../gui/SettingsView.qml" line="427"/>
        <location filename="../gui/SettingsView.qml" line="430"/>
        <source>%1 FPS</source>
        <translation>%1 FPS</translation>
    </message>
    <message>
        <source>%1 FPS (nicht unterstützt)</source>
        <translation type="vanished">%1 FPS (nicht unterstützt)</translation>
    </message>
    <message>
        <location filename="../gui/SettingsView.qml" line="493"/>
        <source>Video bitrate:</source>
        <translation>Video Bitrate:</translation>
    </message>
    <message>
        <location filename="../gui/SettingsView.qml" line="501"/>
        <source>Lower the bitrate on slower connections. Raise the bitrate to increase image quality.</source>
        <translation>Verringere die Bitrate bei einer langsamen Verbindung, Erhöhe sie für eine bessere Videoqualität.</translation>
    </message>
    <message>
        <location filename="../gui/SettingsView.qml" line="519"/>
        <source>Video bitrate: %1 Mbps</source>
        <translation>Video Bitrate: %1 Mbps</translation>
    </message>
    <message>
        <location filename="../gui/SettingsView.qml" line="527"/>
        <source>Display mode</source>
        <translation>Anzeigemodus</translation>
    </message>
    <message>
        <location filename="../gui/SettingsView.qml" line="545"/>
        <source> (Recommended)</source>
        <translatorcomment>Dont put the space in ransaltions</translatorcomment>
        <translation> (empfohlen)</translation>
    </message>
    <message>
        <location filename="../gui/SettingsView.qml" line="573"/>
        <location filename="../gui/SettingsView.qml" line="899"/>
        <source>Fullscreen</source>
        <translation>Vollbild</translation>
    </message>
    <message>
        <location filename="../gui/SettingsView.qml" line="592"/>
        <source>Fullscreen generally provides the best performance, but borderless windowed may work better with features like macOS Spaces, Alt+Tab, screenshot tools, on-screen overlays, etc.</source>
        <translation>Während der Vollbildmodus die beste Performence bietet, funktionieren im rahmenlosem Fenstermodus Funktionen wie MacOS Spaces, Alt+Tab, Bildschirmfoto-Programme oder On-Screen Overlays, etc., besser.</translation>
    </message>
    <message>
        <location filename="../gui/SettingsView.qml" line="577"/>
        <source>Borderless windowed</source>
        <translation>Rahmenloses Fenster</translation>
    </message>
    <message>
        <location filename="../gui/SettingsView.qml" line="412"/>
        <location filename="../gui/SettingsView.qml" line="415"/>
        <location filename="../gui/SettingsView.qml" line="424"/>
        <location filename="../gui/SettingsView.qml" line="437"/>
        <location filename="../gui/SettingsView.qml" line="440"/>
        <source>%1 FPS (Unsupported)</source>
        <translation>%1 FPS (nicht unterstützt)</translation>
    </message>
    <message>
        <location filename="../gui/SettingsView.qml" line="581"/>
        <location filename="../gui/SettingsView.qml" line="891"/>
        <source>Windowed</source>
        <translation>Fenster</translation>
    </message>
    <message>
        <location filename="../gui/SettingsView.qml" line="599"/>
        <source>V-Sync</source>
        <translation>V-Sync</translation>
    </message>
    <message>
        <location filename="../gui/SettingsView.qml" line="609"/>
        <source>Disabling V-Sync allows sub-frame rendering latency, but it can display visible tearing</source>
        <translation>Die Deaktivierung von V-Sync ermöglicht eine Sub-Frame-Rendering-Latenz, aber es kann zu sichtbarem Verzerrungen (Tearing) kommen</translation>
    </message>
    <message>
        <location filename="../gui/SettingsView.qml" line="616"/>
        <source>Frame pacing</source>
        <translation>Frame Pacing</translation>
    </message>
    <message>
        <location filename="../gui/SettingsView.qml" line="626"/>
        <source>Frame pacing reduces micro-stutter by delaying frames that come in too early</source>
        <translation>Frame-Pacing reduziert Mikrostottern durch Verzögerung von zu früh eintreffenden Frames</translation>
    </message>
    <message>
        <location filename="../gui/SettingsView.qml" line="636"/>
        <source>Audio Settings</source>
        <translation>Audio Einstellungen</translation>
    </message>
    <message>
        <location filename="../gui/SettingsView.qml" line="671"/>
        <source>Stereo</source>
        <translation>Stereo</translation>
    </message>
    <message>
        <location filename="../gui/SettingsView.qml" line="675"/>
        <source>5.1 surround sound</source>
        <translation>5.1 Surround Sound</translation>
    </message>
    <message>
        <location filename="../gui/SettingsView.qml" line="679"/>
        <source>7.1 surround sound</source>
        <translation>7.1 Surround Sound</translation>
    </message>
    <message>
        <location filename="../gui/SettingsView.qml" line="693"/>
        <source>Mute host PC speakers while streaming</source>
        <translation>Schalte die Host Lautsprecher während des streamens stumm</translation>
    </message>
    <message>
        <location filename="../gui/SettingsView.qml" line="703"/>
        <source>You must restart any game currently in progress for this setting to take effect</source>
        <translation>Du musst die laufende App neustarten, damit diese Einstellung aktiv wird</translation>
    </message>
    <message>
        <location filename="../gui/SettingsView.qml" line="709"/>
        <source>Mute audio stream when Moonlight is not the active window</source>
        <translation>Schalte den Stream stumm wenn das Moonlight Fenster nicht aktiv ist</translation>
    </message>
    <message>
        <location filename="../gui/SettingsView.qml" line="720"/>
        <source>Mutes Moonlight&apos;s audio when you Alt+Tab out of the stream or click on a different window.</source>
        <translation>Schaltet den Stream stumm wenn du mit Alt-Tab oder Klick ein anderes Fenster in den Vordergrund holst.</translation>
    </message>
    <message>
        <location filename="../gui/SettingsView.qml" line="729"/>
        <source>UI Settings</source>
        <translation>Oberflächen Einstellungen</translation>
    </message>
    <message>
        <location filename="../gui/SettingsView.qml" line="739"/>
        <source>Language</source>
        <translation>Sprache</translation>
    </message>
    <message>
        <location filename="../gui/SettingsView.qml" line="765"/>
        <source>Automatic</source>
        <translation>Automatisch</translation>
    </message>
    <message>
        <location filename="../gui/SettingsView.qml" line="844"/>
        <source>You must restart Moonlight for this change to take effect</source>
        <translation>Du musst Moonlight neustarten, damit diese Einstellung aktiv wird</translation>
    </message>
    <message>
        <location filename="../gui/SettingsView.qml" line="858"/>
        <source>GUI display mode</source>
        <translation>Anzeigemodus der Oberfläche</translation>
    </message>
    <message>
        <location filename="../gui/SettingsView.qml" line="895"/>
        <source>Maximized</source>
        <translation>Maximiert</translation>
    </message>
    <message>
        <location filename="../gui/SettingsView.qml" line="952"/>
        <source>Input Settings</source>
        <translation>Eingabe Einstellungen</translation>
    </message>
    <message>
        <location filename="../gui/SettingsView.qml" line="973"/>
        <source>This enables seamless mouse control without capturing the client&apos;s mouse cursor. It is ideal for remote desktop usage but will not work in most games.</source>
        <translation>Dies ermöglicht eine nahtlose Maussteuerung, ohne den Mauszeiger des PCs zu erfassen. Es ist ideal für die Remote-Desktop-Nutzung, funktioniert aber bei den meisten Spielen nicht.</translation>
    </message>
    <message>
        <location filename="../gui/SettingsView.qml" line="975"/>
        <source>NOTE: Due to a bug in GeForce Experience, this option may not work properly if your host PC has multiple monitors.</source>
        <translation>HINWEIS: Aufgrund eines Fehlers in GeForce Experience funktioniert diese Option möglicherweise nicht richtig, wenn Ihr Host mehrere Monitore hat.</translation>
    </message>
    <message>
        <location filename="../gui/SettingsView.qml" line="1342"/>
        <source>Enabling HDR overrides manual codec selections.</source>
        <translation type="unfinished"></translation>
    </message>
    <message>
        <location filename="../gui/SettingsView.qml" line="1348"/>
        <source>Enable HDR (Experimental)</source>
        <translation type="unfinished"></translation>
    </message>
    <message>
        <location filename="../gui/SettingsView.qml" line="1359"/>
        <source>The stream will be HDR-capable, but some games may require an HDR monitor on your host PC to enable HDR mode.</source>
        <translation type="unfinished"></translation>
    </message>
    <message>
        <location filename="../gui/SettingsView.qml" line="1361"/>
        <source>HDR streaming is not supported on this PC.</source>
        <translation type="unfinished"></translation>
    </message>
    <message>
        <source>Capture system keyboard shortcuts while streaming in fullscreen</source>
        <translation type="vanished">Erfassen von System-Tastaturkürzeln beim Streaming im Vollbildmodus</translation>
    </message>
    <message>
        <source>This enables the capture of system-wide keyboard shortcuts like Alt+Tab that would normally be handled by the client OS while streaming in fullscreen.</source>
        <translation type="vanished">Dies ermöglicht die Erfassung von systemweiten Tastenkombinationen wie Alt+Tab, die normalerweise vom Client beim Streamen im Vollbildmodus ausgeführt werden würden.</translation>
    </message>
    <message>
        <location filename="../gui/SettingsView.qml" line="994"/>
        <source>NOTE: Certain keyboard shortcuts like Ctrl+Alt+Del on Windows cannot be intercepted by any application, including Moonlight.</source>
        <translation>HINWEIS: Bestimmte Tastenkombinationen wie Strg+Alt+Entf unter Windows können von keiner Anwendung abgefangen werden, auch nicht von Moonlight.</translation>
    </message>
    <message>
        <location filename="../gui/SettingsView.qml" line="1057"/>
        <source>Use touchscreen as a virtual trackpad</source>
        <translation>Touchscreen als virtuelles Trackpad verwenden</translation>
    </message>
    <message>
        <location filename="../gui/SettingsView.qml" line="1074"/>
        <source>Swap left and right mouse buttons</source>
        <translation>Linke und rechte Maustaste vertauschen</translation>
    </message>
    <message>
        <location filename="../gui/SettingsView.qml" line="1086"/>
        <source>Reverse mouse scrolling direction</source>
        <translation>Scrollrichtung umkehren</translation>
    </message>
    <message>
        <location filename="../gui/SettingsView.qml" line="1100"/>
        <source>Gamepad Settings</source>
        <translation>Controller Einstellungen</translation>
    </message>
    <message>
        <location filename="../gui/SettingsView.qml" line="1110"/>
        <source>Swap A/B and X/Y gamepad buttons</source>
        <translation>Tausche A/B und X/Y Controller Tasten</translation>
    </message>
    <message>
        <location filename="../gui/SettingsView.qml" line="1128"/>
        <source>This switches gamepads into a Nintendo-style button layout</source>
        <translation>Dies ändert das Controller Tastenlayout in ein Nintento Controller Style Layout</translation>
    </message>
    <message>
        <location filename="../gui/SettingsView.qml" line="1134"/>
        <source>Force gamepad #1 always connected</source>
        <translation>Erzwinge das Controller #1 immer verbunden ist</translation>
    </message>
    <message>
        <location filename="../gui/SettingsView.qml" line="1144"/>
        <source>Forces a single gamepad to always stay connected to the host, even if no gamepads are actually connected to this PC.</source>
        <translation>Erzwingt, dass ein Controller immer mit dem Host verbunden bleibt, auch wenn keine Gamepads an diesen PC angeschlossen sind.</translation>
    </message>
    <message>
        <location filename="../gui/SettingsView.qml" line="974"/>
        <source>You can toggle this while streaming using Ctrl+Alt+Shift+M.</source>
        <translation>Du kannst dies während des Streamens umstellen mit Strg+Alt+Shift+M.</translation>
    </message>
    <message>
        <location filename="../gui/SettingsView.qml" line="1152"/>
        <source>Enable mouse control with gamepads by holding the &apos;Start&apos; button</source>
        <translation>Aktivieren Sie die Maussteuerung mit Controllern, indem Sie die &apos;Start&apos;-Taste gedrückt halten</translation>
    </message>
    <message>
        <location filename="../gui/SettingsView.qml" line="1163"/>
        <source>Process gamepad input when Moonlight is in the background</source>
        <translation>Controller-Eingaben ausführen auch wenn Moonlight im Hintergrund ist</translation>
    </message>
    <message>
        <location filename="../gui/SettingsView.qml" line="1174"/>
        <source>Allows Moonlight to capture gamepad inputs even if it&apos;s not the current window in focus</source>
        <translation>Erlaubt es Moonlight Controller-Eingaben an den Stream zu schicken auch wenn es nicht das aktive Fenster ist</translation>
    </message>
    <message>
        <location filename="../gui/SettingsView.qml" line="1183"/>
        <source>Host Settings</source>
        <translation>Host Einstellungen</translation>
    </message>
    <message>
        <location filename="../gui/SettingsView.qml" line="1223"/>
        <source>Advanced Settings</source>
        <translation>Erweiterte Einstellungen</translation>
    </message>
    <message>
        <location filename="../gui/SettingsView.qml" line="646"/>
        <source>Audio configuration</source>
        <translation>Audio Einstellungen</translation>
    </message>
    <message>
        <location filename="../gui/SettingsView.qml" line="912"/>
        <source>Show connection quality warnings</source>
        <translation>Warnung bei Verbindungsproblemen anzeigen</translation>
    </message>
    <message>
        <location filename="../gui/SettingsView.qml" line="924"/>
        <source>Discord Rich Presence integration</source>
        <translation>Integration von Discord Rich Presence</translation>
    </message>
    <message>
        <location filename="../gui/SettingsView.qml" line="934"/>
        <source>Updates your Discord status to display the name of the game you&apos;re streaming.</source>
        <translation>Aktualisiert deinen Discord Status um den Namen der aktuellen App anzuzeigen, wenn du streamst.</translation>
    </message>
    <message>
        <location filename="../gui/SettingsView.qml" line="1145"/>
        <source>Only enable this option when streaming a game that doesn&apos;t support gamepads being connected after startup.</source>
        <translation>Aktiviere diese Option nur wenn du ein Spiel streamst, dass die Verbindung von Controllern nach dem Start nicht unterstützt.</translation>
    </message>
    <message>
        <location filename="../gui/SettingsView.qml" line="963"/>
        <source>Optimize mouse for remote desktop instead of games</source>
        <translation>Optimiere die Maus für Remote Desktop statt für Apps</translation>
    </message>
    <message>
        <location filename="../gui/SettingsView.qml" line="985"/>
        <source>Capture system keyboard shortcuts</source>
        <translation>Erfasse Systemtastatur Shortcuts</translation>
    </message>
    <message>
        <location filename="../gui/SettingsView.qml" line="993"/>
        <source>This enables the capture of system-wide keyboard shortcuts like Alt+Tab that would normally be handled by the client OS while streaming.</source>
        <translation>Dies aktiviert das Erfassen von Systemweiten Tastatur Shortcuts wie Alt+Tab, welche nomalerweise auf dem Client ausgeführt werden würden.</translation>
    </message>
    <message>
        <location filename="../gui/SettingsView.qml" line="1023"/>
        <source>in fullscreen</source>
        <translation>im Vollbildmodus</translation>
    </message>
    <message>
        <location filename="../gui/SettingsView.qml" line="1027"/>
        <source>always</source>
        <translation>immer</translation>
    </message>
    <message>
        <location filename="../gui/SettingsView.qml" line="1067"/>
        <source>When checked, the touchscreen acts like a trackpad. When unchecked, the touchscreen will directly control the mouse pointer.</source>
        <translation>Wenn aktiviert, verhält sich der Touchscreen wie ein Trackpad. Wenn deaktiviert, steuert der Touchscreen direkt den Mauszeiger.</translation>
    </message>
    <message>
        <location filename="../gui/SettingsView.qml" line="1193"/>
        <source>Optimize game settings for streaming</source>
        <translation>Optimiere die Spieleinstellungen für das Streamen</translation>
    </message>
    <message>
        <location filename="../gui/SettingsView.qml" line="1204"/>
        <source>Quit app on host PC after ending stream</source>
        <translation>Schließe die App auf dem Host nach dem beenden des Streams</translation>
    </message>
    <message>
        <location filename="../gui/SettingsView.qml" line="1214"/>
        <source>This will close the app or game you are streaming when you end your stream. You will lose any unsaved progress!</source>
        <translation>Dadurch wird die App, dass du streamst, geschlossen, wenn du deinen Stream beendest. Du verlierst dabei alle ungespeicherten Fortschritte!</translation>
    </message>
    <message>
        <location filename="../gui/SettingsView.qml" line="1233"/>
        <source>Video decoder</source>
        <translation>Video Decoder</translation>
    </message>
    <message>
        <location filename="../gui/SettingsView.qml" line="1258"/>
        <location filename="../gui/SettingsView.qml" line="1310"/>
        <source>Automatic (Recommended)</source>
        <translation>Automatisch (empfohlen)</translation>
    </message>
    <message>
        <location filename="../gui/SettingsView.qml" line="1262"/>
        <source>Force software decoding</source>
        <translation>Erwzinge Software decoding</translation>
    </message>
    <message>
        <location filename="../gui/SettingsView.qml" line="1266"/>
        <source>Force hardware decoding</source>
        <translation>Erzwinge Hardware decoding</translation>
    </message>
    <message>
        <location filename="../gui/SettingsView.qml" line="1279"/>
        <source>Video codec</source>
        <translation>Video Codec</translation>
    </message>
    <message>
        <location filename="../gui/SettingsView.qml" line="1314"/>
        <source>H.264</source>
        <translation>H.264</translation>
    </message>
    <message>
        <location filename="../gui/SettingsView.qml" line="1318"/>
        <source>HEVC (H.265)</source>
        <translation>HEVC (H.265)</translation>
    </message>
    <message>
<<<<<<< HEAD
        <location filename="../gui/SettingsView.qml" line="1367"/>
=======
        <location filename="../gui/SettingsView.qml" line="1289"/>
        <source>HEVC HDR (Experimental)</source>
        <translation>HEVC HDR (Experimentell)</translation>
    </message>
    <message>
        <location filename="../gui/SettingsView.qml" line="1333"/>
>>>>>>> 25d2ea5e
        <source>Unlock unsupported FPS options</source>
        <translation>Zeige nicht unterstützte FPS Optionen an</translation>
    </message>
    <message>
        <location filename="../gui/SettingsView.qml" line="1386"/>
        <source>Automatically find PCs on the local network (Recommended)</source>
        <translation>Suche automatisch nach Hosts im lokalen Netzwerk (empfohlen)</translation>
    </message>
    <message>
        <location filename="../gui/SettingsView.qml" line="1411"/>
        <source>Automatically detect blocked connections (Recommended)</source>
        <translation>Erkenne automatisch geblockte Verbindungen (empfohlen)</translation>
    </message>
</context>
<context>
    <name>StreamSegue</name>
    <message>
        <location filename="../gui/StreamSegue.qml" line="11"/>
        <source>Resuming %1...</source>
        <translation>Fortsetzen von %1...</translation>
    </message>
    <message>
        <location filename="../gui/StreamSegue.qml" line="12"/>
        <location filename="../gui/StreamSegue.qml" line="19"/>
        <source>Starting %1...</source>
        <translation>Starte %1...</translation>
    </message>
    <message>
        <location filename="../gui/StreamSegue.qml" line="25"/>
        <source>Starting %1 failed: Error %2</source>
        <translation>Starten von %1 fehlgeschlagen: Fehler %2</translation>
    </message>
    <message>
        <location filename="../gui/StreamSegue.qml" line="28"/>
        <source>Check your firewall and port forwarding rules for port(s): %1</source>
        <translation>Prüfe deine Firewall- und Portweiterleitungsregeln für die Port(s): %1</translation>
    </message>
    <message>
        <location filename="../gui/StreamSegue.qml" line="74"/>
        <source>This PC&apos;s Internet connection is blocking Moonlight. Streaming over the Internet may not work while connected to this network.</source>
        <translation>Die Internetverbindung blockiert Moonlight. Streamen übers Internet könnte in diesem Netzwerk nicht funktionieren.</translation>
    </message>
    <message>
        <location filename="../gui/StreamSegue.qml" line="161"/>
        <source>Tip:</source>
        <translation>Tipp:</translation>
    </message>
    <message>
        <location filename="../gui/StreamSegue.qml" line="161"/>
        <source>Press %1 to disconnect your session</source>
        <translation>Drücke %1 um die Session zu trennen</translation>
    </message>
    <message>
        <location filename="../gui/StreamSegue.qml" line="162"/>
        <source>Start+Select+L1+R1</source>
        <translation>Start+Select+L1+R1</translation>
    </message>
    <message>
        <location filename="../gui/StreamSegue.qml" line="162"/>
        <source>Ctrl+Alt+Shift+Q</source>
        <translation>Strg+Alt+Shift+Q</translation>
    </message>
</context>
<context>
    <name>main</name>
    <message>
        <location filename="../gui/main.qml" line="254"/>
        <location filename="../gui/main.qml" line="264"/>
        <location filename="../gui/main.qml" line="393"/>
        <location filename="../gui/main.qml" line="408"/>
        <source>Settings</source>
        <translation>Einstellungen</translation>
    </message>
    <message>
        <location filename="../gui/main.qml" line="255"/>
        <source>Version %1</source>
        <translation>Version %1</translation>
    </message>
    <message>
        <location filename="../gui/main.qml" line="271"/>
        <source>Join our community on Discord</source>
        <translation>Tritt unserer Community auf Discord bei</translation>
    </message>
    <message>
        <location filename="../gui/main.qml" line="283"/>
        <source>Computers</source>
        <translation>Hosts</translation>
    </message>
    <message>
        <location filename="../gui/main.qml" line="290"/>
        <source>Add PC manually</source>
        <translation>Host hinzufügen</translation>
    </message>
    <message>
        <location filename="../gui/main.qml" line="330"/>
        <source>Update available for Moonlight: Version %1</source>
        <translation>Es gibt eine neue Version für Moonlight: Version %1</translation>
    </message>
    <message>
        <location filename="../gui/main.qml" line="377"/>
        <source>Gamepad Mapper</source>
        <translation>Controller Tastenbelegung</translation>
    </message>
    <message>
        <location filename="../gui/main.qml" line="381"/>
        <source>Gamepad Mapping</source>
        <translation>Controllertasten belegen</translation>
    </message>
    <message>
        <source>No functioning hardware accelerated H.264 video decoder was detected by Moonlight. Your streaming performance may be severely degraded in this configuration.</source>
        <translation type="vanished">Moonlight hat keinen funktionierenden hardwarebeschleunigten H.264-Videodecoder erkannt. Deine Streaming-Performance kann in dieser Konfiguration stark beeinträchtigt sein.</translation>
    </message>
    <message>
        <location filename="../gui/main.qml" line="423"/>
        <source>Hardware acceleration doesn&apos;t work on XWayland. Continuing on XWayland may result in poor streaming performance. Try running with QT_QPA_PLATFORM=wayland or switch to X11.</source>
        <translation>Die Hardwarebeschleunigung funktioniert nicht auf XWayland. Wenn du mit XWayland weitermachst, kann das zu schlechter Streaming-Leistung führen. Versuche mit QT_QPA_PLATFORM=wayland zu laufen oder wechsle zu X11.</translation>
    </message>
    <message>
        <location filename="../gui/main.qml" line="432"/>
        <source>This version of Moonlight isn&apos;t optimized for your PC. Please download the &apos;%1&apos; version of Moonlight for the best streaming performance.</source>
        <translation>Diese Version von Moonlight ist nicht für deinen PC optimiert. Bitte lade die Version &apos;%1&apos; von Moonlight herunter, um die beste Streaming-Performance zu erhalten.</translation>
    </message>
    <message>
        <location filename="../gui/main.qml" line="441"/>
        <source>Moonlight detected gamepads without a mapping:</source>
        <translation>Moonlight hat Controller ohne Tastenbelegung erkannt:</translation>
    </message>
    <message>
        <location filename="../gui/main.qml" line="354"/>
        <source>Help</source>
        <translation>Hilfe</translation>
    </message>
    <message>
        <location filename="../gui/main.qml" line="415"/>
        <source>No functioning hardware accelerated video decoder was detected by Moonlight. Your streaming performance may be severely degraded in this configuration.</source>
        <translation>Moonlight hat keinen funktionierenden hardwarebeschleunigten Videodecoder erkannt. Deine Streaming-Leistung kann in dieser Konfiguration stark beeinträchtigt sein.</translation>
    </message>
    <message>
        <location filename="../gui/main.qml" line="417"/>
        <source>Click the Help button for more information on solving this problem.</source>
        <translation>Klicke auf Hilfe, um weitere Informationen zur Lösung dieses Problems zu erhalten.</translation>
    </message>
    <message>
        <location filename="../gui/main.qml" line="425"/>
        <source>Click the Help button for more information.</source>
        <translation>Klicke auf Hilfe für mehr Informationen.</translation>
    </message>
    <message>
        <location filename="../gui/main.qml" line="443"/>
        <source>Click the Help button for information on how to map your gamepads.</source>
        <translation>Klicke auf Hilfe, um zu erfahren wie du deinen Controller Tastenbelegung änderst.</translation>
    </message>
    <message>
        <location filename="../gui/main.qml" line="451"/>
        <source>Are you sure you want to quit?</source>
        <translation>Bist du sicher, dass du aufhören willst?</translation>
    </message>
    <message>
        <location filename="../gui/main.qml" line="481"/>
        <source>Enter the IP address of your GameStream PC:</source>
        <translation>Gib die IP-Adresse deines GameStream Hosts ein:</translation>
    </message>
</context>
</TS><|MERGE_RESOLUTION|>--- conflicted
+++ resolved
@@ -891,16 +891,7 @@
         <translation>HEVC (H.265)</translation>
     </message>
     <message>
-<<<<<<< HEAD
         <location filename="../gui/SettingsView.qml" line="1367"/>
-=======
-        <location filename="../gui/SettingsView.qml" line="1289"/>
-        <source>HEVC HDR (Experimental)</source>
-        <translation>HEVC HDR (Experimentell)</translation>
-    </message>
-    <message>
-        <location filename="../gui/SettingsView.qml" line="1333"/>
->>>>>>> 25d2ea5e
         <source>Unlock unsupported FPS options</source>
         <translation>Zeige nicht unterstützte FPS Optionen an</translation>
     </message>
